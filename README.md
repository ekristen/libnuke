# libnuke

[![License](https://img.shields.io/badge/License-MIT-blue.svg)](https://opensource.org/licenses/MIT)
[![GoDoc](https://godoc.org/github.com/ekristen/libnuke?status.svg)](https://godoc.org/github.com/ekristen/libnuke)
[![Go Report Card](https://goreportcard.com/badge/github.com/ekristen/libnuke)](https://goreportcard.com/report/github.com/ekristen/libnuke)
[![Maintainability](https://api.codeclimate.com/v1/badges/dc4078a236e89486b4ca/maintainability)](https://codeclimate.com/github/ekristen/libnuke/maintainability)
[![codecov](https://codecov.io/gh/ekristen/libnuke/graph/badge.svg?token=UJJOUJ98G4)](https://codecov.io/gh/ekristen/libnuke)
[![tests](https://github.com/ekristen/libnuke/actions/workflows/tests.yml/badge.svg)](https://github.com/ekristen/libnuke/actions/workflows/tests.yml)

**Status: [Initial Development](https://semver.org/spec/v2.0.0-rc.1.html#spec-item-5)** - Everything works, but is still being abstracted and tailored to aws-nuke and azure-nuke,
as such func signatures and other things may change in breaking ways until things stabilize.

## Overview

This is an attempt to consolidate the commonalities between [aws-nuke](https://github.com/ekristen/aws-nuke) and [azure-nuke](https://github.com/ekristen/azure-nuke) into a single library
that can be used between them and for future tooling, for example [gcp-nuke](https://github.com/ekristen/gcp-nuke). Additionally, the goal is to make it
easier to add new features with better test coverage.

The goal of this library is to have a well tested and stable library to build additional nuke tools on top of, while
reducing the technical debt overhead of managing each tool individually. By abstracting away and testing the core parts
of the code, each implementing tool can focus on adding resources to remove and lower the barrier of entry for new
contributors.

## Attribution, License, and Copyright

First, of all this library would not have been possible without the hard work of the team over at [rebuy-de](https://github.com/rebuy-de)
and their original work on [rebuy-de/aws-nuke](https://github.com/rebuy-de/aws-nuke).

This library is licensed under the MIT license. See the [LICENSE](LICENSE) file for more information. The bulk of this
library was originally sourced from [rebuy-de/aws-nuke](https://github.com/rebuy-de/aws-nuke). See the [Sources](#sources)
for more.

## History of the Library

This all started when I created a managed fork of [aws-nuke](https://github.com/ekristen/aws-nuke) from the [original aws nuke](https://github.com/rebuy-de/aws-nuke).
The fork became necessary after attempting to make contributions and respond to issues to learn that the current 
maintainers only have time to work on the project about once a month and while receptive to bringing in other people
to help maintain, made it clear it would take time. Considering the feedback cycle was already weeks on initial
communications, I had to make the hard decision to fork and maintain myself.

After the fork, I created [azure-nuke](https://github.com/ekristen/azure-nuke) to fulfill a missing need there and 
quickly realized that it would be great to pull all the common code into a common library that could be shared by the
two tools with the realization I would be also be making [gcp-nuke](https://github.com/ekristen/gcp-nuke) in the near
future.

### A Few Notes About the Original Code

The code initially written for [aws-nuke](https://github.com/rebuy-de/aws-nuke) for iterating over and clearing out resources was well-written, and I wanted to use it for other cloud providers. Originally I copied it for [azure-nuke,](https://github.com/ekristen/azure-nuke) 
but I didn't want to have to keep on maintaining multiple copies.

There are a few shortcomings with the original code base. For example, there's no way to do dependency management. For 
example, some resources must be cleared before others can, or it will end in error. Now, the retry mechanism is **usually** sufficient for this, but only sometimes.

The queue code was very novel in its approach, and I wanted to keep that, but I wanted to make sure it was
agnostic to the system using it. As such, the queue package can be used for just about anything you want to queue
and retry items. However, it is still geared towards the removal of said it, its primary interface has to have the `Remove` method is still available.

<<<<<<< HEAD
=======
The goal of this library is to be able to be used for any cloud provider, but anything that wants to use a similar
pattern for iterating over and removing resources.

>>>>>>> 96b39975
## License

MIT

## Sources

Most of this code originated from the original [aws-nuke](https://github.com/rebuy-de/aws-nuke) project.

- [aws-nuke](https://github.com/ekristen/aws-nuke)
  - was originally a managed fork, it's now been split entirely from the original project, too much divergence
- [aws-nuke original](https://github.com/rebuy-de/aws-nuke)
- [azure-nuke](https://github.com/ekristen/azure-nuke)

## Versioning

This library will follow the semver model. However, it is still in alpha/beta and as such the API is subject to change
until it is stable and will remain on the `0.y.z` model until then.

## Packages

<<<<<<< HEAD
I strongly dislike the use of the `internal` directory in any open source golang project. Therefore, everything is in
the `pkg` directory and exported wherever possible to allow others to use it. This project follows the semver model, so
breaking changes will be made in a way that is compatible with semver.
=======
I strongly dislike using the `internal` directory in any open-source Golang project. Therefore, everything is in `pkg`
and exported wherever possible to allow others to use it.
>>>>>>> 96b39975

### config

This provides the configuration for libnuke. It contains the configuration for all the accounts, regions,
and resource types. It also contains the presets that can be used to apply a set of filters to a nuke process. The
configuration is loaded from a YAML file and is meant to be used by the implementing tool. Use of the configuration
is not required but is recommended. The configuration can be implemented a specific way for each tool providing it
has the necessary methods available.

### errors

<<<<<<< HEAD
This provides common errors that can be used throughout the library for handling of resource errors
=======
This allows arbitrary settings to be passed into the library to enable/disable certain features.
>>>>>>> 96b39975

### filter

This provides a way to filter resources based on a set of criteria.

### log

This is a simple wrapper around `fmt.Println` that formats resource cleanup messages nicely.

### nuke

<<<<<<< HEAD
This provides the framework for scanning for resources and then iterating over said resources to determine
if they should be removed or not and in what order.

### queue

This provides a simple list mechanism with some helper functions to determine current counts based on
resource type or state.
=======
This is the primary package used to iterate over and remove resources.

### queue

This is a queue package that can be used for just about anything but is geared towards the removal of resources.
>>>>>>> 96b39975

### resource

This provides a way to interact with resources. This provides multiple interfaces to test against
as resources can optionally implement these interfaces.

### settings

This provides a way to handle settings for the library. The primary use case is arbitrary settings that resources might
need to be configurable that changes the behavior of how said resource is to be removed. For example, EC2Instances
have Deletion Protection, this allows the resource to define it needs a setting called `DisableDeletionProtection` and then 
allows that to be defined in the `config` package and then passed to the resource when it is being removed.

### types

This is a collection of common types that are used throughout the library.

### utils

This is a collection of common utilities that are used throughout the library.<|MERGE_RESOLUTION|>--- conflicted
+++ resolved
@@ -55,12 +55,6 @@
 agnostic to the system using it. As such, the queue package can be used for just about anything you want to queue
 and retry items. However, it is still geared towards the removal of said it, its primary interface has to have the `Remove` method is still available.
 
-<<<<<<< HEAD
-=======
-The goal of this library is to be able to be used for any cloud provider, but anything that wants to use a similar
-pattern for iterating over and removing resources.
-
->>>>>>> 96b39975
 ## License
 
 MIT
@@ -81,14 +75,9 @@
 
 ## Packages
 
-<<<<<<< HEAD
-I strongly dislike the use of the `internal` directory in any open source golang project. Therefore, everything is in
+I strongly dislike the use of the `internal` directory in any open source Golang project. Therefore, everything is in
 the `pkg` directory and exported wherever possible to allow others to use it. This project follows the semver model, so
 breaking changes will be made in a way that is compatible with semver.
-=======
-I strongly dislike using the `internal` directory in any open-source Golang project. Therefore, everything is in `pkg`
-and exported wherever possible to allow others to use it.
->>>>>>> 96b39975
 
 ### config
 
@@ -100,11 +89,7 @@
 
 ### errors
 
-<<<<<<< HEAD
 This provides common errors that can be used throughout the library for handling of resource errors
-=======
-This allows arbitrary settings to be passed into the library to enable/disable certain features.
->>>>>>> 96b39975
 
 ### filter
 
@@ -116,21 +101,12 @@
 
 ### nuke
 
-<<<<<<< HEAD
 This provides the framework for scanning for resources and then iterating over said resources to determine
 if they should be removed or not and in what order.
 
 ### queue
 
-This provides a simple list mechanism with some helper functions to determine current counts based on
-resource type or state.
-=======
-This is the primary package used to iterate over and remove resources.
-
-### queue
-
 This is a queue package that can be used for just about anything but is geared towards the removal of resources.
->>>>>>> 96b39975
 
 ### resource
 
